#include "ufos.h"
#include "bin_file_source.h"

#include <R_ext/Rdynload.h>
#include <R_ext/Visibility.h>

// List of functions provided by the package.
static const R_CallMethodDef CallEntries[] = {
    // Creates a new UFO vector. The constructor takes 1 argument which defines
    // a source. A source is specifically a EXTPTRSXP that points to a
    // ufo_source_t struct.
<<<<<<< HEAD
    {"ufo_new", (DL_FUNC) &ufo_new, 1},
=======
    //{"ufo_new", (DL_FUNC) &ufo_new, 1},
>>>>>>> 8cb5ca9d

    // Creates a source that reads data from a binary file into a UFO vector.
    // A source is specifically a EXTPTRSXP that points to a ufo_source_t
    // struct. The constructor takes 1 argument that defines a path to a
    // binary file.
<<<<<<< HEAD
    {"ufo_bin_file_source", (DL_FUNC) &ufo_bin_file_source, 1},
=======
    //{"ufo_bin_file_source", (DL_FUNC) &ufo_bin_file_source, 1},

    // Shut the UFO system down.
    {"ufo_shutdown", (DL_FUNC) &ufo_shutdown, 0},
>>>>>>> 8cb5ca9d

    // Terminates the function list. Necessary.
    {NULL, NULL, 0} 
};

// Initializes the package and registers the routines with the Rdynload 
// library. Name follows the pattern: R_init_<package_name> 
void attribute_visible R_init_ufos(DllInfo *dll) {
    //InitUFOAltRepClass(dll);
    //R_registerRoutines(dll, NULL, CallEntries, NULL, NULL);
    //R_useDynamicSymbols(dll, FALSE);
    //R_forceSymbols(dll, TRUE);
}

<|MERGE_RESOLUTION|>--- conflicted
+++ resolved
@@ -9,24 +9,16 @@
     // Creates a new UFO vector. The constructor takes 1 argument which defines
     // a source. A source is specifically a EXTPTRSXP that points to a
     // ufo_source_t struct.
-<<<<<<< HEAD
-    {"ufo_new", (DL_FUNC) &ufo_new, 1},
-=======
     //{"ufo_new", (DL_FUNC) &ufo_new, 1},
->>>>>>> 8cb5ca9d
 
     // Creates a source that reads data from a binary file into a UFO vector.
     // A source is specifically a EXTPTRSXP that points to a ufo_source_t
     // struct. The constructor takes 1 argument that defines a path to a
     // binary file.
-<<<<<<< HEAD
-    {"ufo_bin_file_source", (DL_FUNC) &ufo_bin_file_source, 1},
-=======
     //{"ufo_bin_file_source", (DL_FUNC) &ufo_bin_file_source, 1},
 
     // Shut the UFO system down.
     {"ufo_shutdown", (DL_FUNC) &ufo_shutdown, 0},
->>>>>>> 8cb5ca9d
 
     // Terminates the function list. Necessary.
     {NULL, NULL, 0} 
